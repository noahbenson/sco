####################################################################################################
# stimulus/core.py
# The stimulus module of the standard cortical observer; core definitions and checks.
# By Noah C. Benson

import numpy                 as     np
from   scipy                 import ndimage    as ndi
<<<<<<< HEAD
from   scipy.interpolate     import RectBivariateSpline
=======
from   scipy.misc            import imresize
from   scipy.interpolate     import (RectBivariateSpline, interp1d)
>>>>>>> d6927d64

from   skimage               import data
from   skimage.util          import img_as_float

from   ..core                import calculates


@calculates('stimulus_images', filenames='stimulus_image_filenames')
def import_stimulus_images(filenames, stimulus_gamma=None):
    '''
    import_stimulus_images is a calculator that expects the 'stimulus_image_filenames' value and 
    converts this, which it expects to be a list of image filenames (potentially containing 
    pre-loaded image matrices), into a list of images loaded from those filenames. It provides
    this list as 'stimulus_images'.
    The optional argument stimulus_gamma may also be passed to this function; if stimulus_gamma
    is given, then it must be one of:
      * an (n x 2) or (2 x n) matrix such that is equivalent to (potentially after transposition)
        a matrix of (x,y) values where x is the input gamma and y is the corrected gamma.
      * a vector of corrected gamma values; if the vector u is of length n, then this is equivalent
        to passing a matrix in which the y-values are the elements of u and the x-values are evenly
        spaced values that cover the interval [0,1]; accordingly there must be at least 2 elements.
      * a function that accepts a number between 0 and 1 and returns the corrected gamma.
    This function supples the stimulus_gamma back as a function that interpolates the numbers if
    numbers are given instead of a function.
    '''
    # First, setup the stimulus_gamma correction:
    if stimulus_gamma is None:
        stimulus_gamma = lambda x: x
    elif hasattr(stimulus_gamma, '__iter__'):
        vals = np.array(stimulus_gamma)
        if len(vals.shape) > 2:
            raise ValueError('stimulus_gamma must be 1D or 2D array')
        if len(vals.shape) == 1:
            n = float(vals.shape[0] - 1)
            vals = np.asarray([[float(i)/n for i in range(vals.shape[0])], vals])
        # Okay, assume here that vals is nx2 or 2xn
        if vals.shape[1] != 2: vals = vals.T
        # and interpolate these
        stimulus_gamma = interp1d(vals[:,0], vals[:,1], kind='cubic')
    elif not hasattr(stimulus_gamma, '__call__'):
        raise ValueError('Given stimulus_gamma argument has neither iter nor call attribute')
    # Now load the images...
    ims = filenames if hasattr(filenames, '__iter__') else [filenames]
<<<<<<< HEAD
    ims = [img_as_float(data.load(im) if isinstance(im, basestring) else im) for im in ims]
    ims = [np.mean(im, axis=2) if len(im.shape) > 2 else im for im in ims]
    # If the stimulus images are different sizes, this will be an array with
    # dtype=object. Otherwise it will be normal
    return {'stimulus_images': np.asarray(ims)}
=======
    ims = [(img_as_float(data.load(im)) if isinstance(im, basestring) else im) for im in ims]
    ims = [stimulus_gamma(np.mean(im, axis=2) if len(im.shape) > 2 else im)    for im in ims]
    return {'stimulus_images': ims, 'stimulus_gamma':  stimulus_gamma}
>>>>>>> d6927d64

def image_apply_aperture(im, radius, center=None, fill_value=0.5, edge_width=10, crop=True):
    '''
    image_apply_aperture(im, rad) yields an image that has been given a circular aperture centered
    at the middle of the image im with the given radius rad in pixels. The following options may be
    given:
      * fill_value (default 0.5) gives the value filled in outside of the aperture
      * crop (default True) indicates whether the image should be cropped after the aperture is
        applied; possible values are a tuple (r,c) indicating the desired size of the resulting
        image; an integer r, equivalent to (r,r); or True, in which case the image is cropped such
        that it just holds the entire aperture (including any smoothed edge).
      * edge_width (default 10) gives the number of pixels over which the aperture should be
        smoothly extended; 0 gives a hard edge, otherwise a half-cosine smoothing is used.
      * center (default None) gives the center of the aperture as a (row, column) value; None uses
        the center of the image.
    '''
    im = np.asarray(im)
    # First, figure out the final image size
    crop = 2*(radius + edge_width) if crop is True else crop
    final_sz = crop if isinstance(crop, (tuple, list)) else (crop, crop)
    final_sz = [int(x) for x in final_sz]
    final_im = np.full(final_sz, fill_value)
    # figure out the centers
    center       = (0.5*im.shape[0],       0.5*im.shape[1])       if center is None else center
    final_center = (0.5*final_im.shape[0], 0.5*final_im.shape[1])
    # we may have to interpolate pixels, so setup the interpolation; (0,0) in the lower-left:
    interp = RectBivariateSpline(range(im.shape[0]), range(im.shape[1]), im)
    # prepare to interpolate: find the row/col values for the pixels into which we interpolate
    rad2 = radius**2
    erad2 = (radius + edge_width)**2
    final_xy = [(x,y)
                for x in range(final_im.shape[0]) for xx in [(x - final_center[0])**2]
                for y in range(final_im.shape[1]) for yy in [(y - final_center[1])**2]
                if xx + yy <= erad2]
    image_xy = [(x,y)
                for xy in final_xy
                for (dx,dy) in [(xy[0] - final_center[0], xy[1] - final_center[1])]
                for (x,y) in [(dx + center[0], dy + center[1])]]
    final_xy = np.transpose(final_xy)
    image_xy = np.transpose(image_xy)
    # pull the interpolated values out of the interp structure:
    z = interp(image_xy[0], image_xy[1], grid=False)
    # and put these values into the final image
    for ((x,y),z) in zip(final_xy.T, z): final_im[x,y] = z
    # now, take care of the edge
    if edge_width is 0: return final_im
    for r in range(final_im.shape[0]):
        for c in range(final_im.shape[1]):
            r0 = float(r) - final_center[0]
            c0 = float(c) - final_center[1]
            d0 = r0*r0 + c0*c0
            if d0 > rad2 and d0 <= erad2:
                d0 = np.sqrt(d0) - radius
                w = 0.5*(1.0 + np.cos(d0 * np.pi / edge_width))
                final_im[r,c] = w*final_im[r,c] + (1.0 - w)*fill_value
    # That's it!
    return final_im

@calculates()
def calc_stimulus_default_parameters(stimulus_image_filenames,
                                     stimulus_edge_value=0.5,
                                     stimulus_aperture_edge_width=None,
                                     stimulus_pixels_per_degree=24,
                                     normalized_stimulus_aperture=None,
                                     normalized_pixels_per_degree=None,
                                     max_eccentricity=None):
    '''
    calc_stimulus_default_parameters() is a calculator that expects no particular options, but
    fills in several options if not given. These fall into two categories; first, some options
    are given default values if not provided:
      * stimulus_edge_value is set to 0.5
      * stimulus_pixels_per_degree is set to 24 if not provided
      * stimulus_aperture_edge_width is set to normalized_pixels_per_degree
    Other options are dependent on each other:
      * normalized_stimulus_aperture
      * normalized_pixels_per_degree
      * max_eccentricity
    If all three of these are provided (and not None) then they are left as is; if two are given
    then the last is set to obey the equation
     max_eccentricity * normalized_pixels_per_degree == normalized_stimulus_aperture.
    If one or zero of them is given, then the minimum number of following defaults are used, with
    the remaining value filled in as soon as two of the three values has been assigned:
      * max_eccentricity = 12
      * normalized_pixels_per_degree = 15
    Finally, the parameter stimulus_images is required so that all values can be coerced to arrays
    the appropriate size if necessary.
    '''
    mxe = max_eccentricity
    d2p = normalized_pixels_per_degree
    asz = normalized_stimulus_aperture
    n = len(stimulus_image_filenames)
    # First, fill out lengths:
    if hasattr(mxe, '__iter__'):
        if len(mxe) != n:
            raise ValueError('len(max_eccentricity) != len(stimulus_images)')
    else:
        mxe = [mxe for i in stimulus_image_filenames]
    if hasattr(d2p, '__iter__'):
        if len(d2p) != n:
            raise ValueError('len(normalized_pixels_per_degree) != len(stimulus_images)')
    else:
        d2p = [d2p for i in stimulus_image_filenames]
    if hasattr(asz, '__iter__'):
        if len(asz) != n:
            raise ValueError('len(normalized_stimulus_aperture) != len(stimulus_images)')
    else:
        asz = [asz for i in stimulus_image_filenames]
    if hasattr(stimulus_edge_value, '__iter__'):
        if len(stimulus_edge_value) != n:
            raise ValueError('len(stimulus_edge_value) != len(stimulus_images)')
    else:
        stimulus_edge_value = [stimulus_edge_value for i in stimulus_image_filenames]
    if hasattr(stimulus_pixels_per_degree, '__iter__'):
        if len(stimulus_pixels_per_degree) != n:
            raise ValueError('len(stimulus_pixels_per_degree) != len(stimulus_images)')
    else:
        stimulus_pixels_per_degree = [stimulus_pixels_per_degree for i in stimulus_image_filenames]
    if hasattr(stimulus_aperture_edge_width, '__iter__'):
        if len(stimulus_aperture_edge_width) != n:
            raise ValueError('len(stimulus_aperture_edge_width) != len(stimulus_images)')
    else:
        stimulus_aperture_edge_width = [stimulus_aperture_edge_width
                                        for i in stimulus_image_filenames]
    # Now fix the params that depend on each other:
    (mxe, d2p, asz) = [[None if x == 0 else x for x in xx] for xx in [mxe, d2p, asz]]
    mxe = [m     if m is not None           else \
           12    if d is None or a is None  else \
           a/d
           for (m,d,a) in zip(mxe,d2p,asz)]
    d2p = [d     if d is not None           else \
           15    if a is None               else \
           a/m
           for (m,d,a) in zip(mxe,d2p,asz)]
    asz = [a     if a is not None           else \
           m*d
           for (m,d,a) in zip(mxe,d2p,asz)]
    # And fix the aperture edge if needed:
    stimulus_aperture_edge_width = [d if ew is None else ew
                                    for (ew,d) in zip(stimulus_aperture_edge_width,d2p)]
    # And return all of them as arrays:
    return {'stimulus_edge_value':          np.asarray(stimulus_edge_value),
            'stimulus_pixels_per_degree':   np.asarray(stimulus_pixels_per_degree),
            'stimulus_aperture_edge_width': np.asarray(stimulus_aperture_edge_width),
            'normalized_stimulus_aperture': np.asarray(asz),
            'normalized_pixels_per_degree': np.asarray(d2p),
            'max_eccentricity':             np.asarray(mxe)}

@calculates('normalized_stimulus_images',
            imgs='stimulus_images',
            edge_val='stimulus_edge_value',
            deg2px='stimulus_pixels_per_degree',
            normsz='normalized_stimulus_aperture',
            normdeg2px='normalized_pixels_per_degree',
            edge_width='stimulus_aperture_edge_width')
def calc_normalized_stimulus_images(imgs, edge_val, deg2px, normsz, normdeg2px, edge_width):
    '''
    calc_normalized_stimulus_images is a calculator that expects the 'stimulus_images' key from the
    calculation data pool and provides the value 'normalized_stimulus_images', which will be a set
    of images normalized to a particular size and resolution.
    The following arguments may be provided to the resulting calculator, and must be provided if the
    calc_stimulus_default_parameters calculator does not appear prior to this calculator in a calc
    chain:
      * stimulus_edge_value (0.5), the value outside the projected stimulus.
      * stimulus_pixels_per_degree (24), the pixels per degree for the stimulus (may be a list)
      * normalized_stimulus_aperture (150), the radius (in pixels) of the aperture to apply after
        each image has been normalized
      * normalized_pixels_per_degree (15), the number of pixels per degree in the normralized image
    '''
    # Zoom each image so that the pixels per degree is right:
    imgs = [ndi.zoom(im, round(float(d2p)/float(nd2p)), cval=ev)
            for (im, d2p, nd2p, ev) in zip(imgs, deg2px, normdeg2px, edge_val)]
    # Then apply the aperture
    imgs = [image_apply_aperture(im, rad, fill_value=ev, edge_width=ew)
            for (im, rad, ev, ew) in zip(imgs, normsz, edge_val, edge_width)]
    # That's it! Make it an array because those are easier and we know every image will be the same size.
    return {'normalized_stimulus_images': np.asarray(imgs)}<|MERGE_RESOLUTION|>--- conflicted
+++ resolved
@@ -5,12 +5,7 @@
 
 import numpy                 as     np
 from   scipy                 import ndimage    as ndi
-<<<<<<< HEAD
-from   scipy.interpolate     import RectBivariateSpline
-=======
-from   scipy.misc            import imresize
 from   scipy.interpolate     import (RectBivariateSpline, interp1d)
->>>>>>> d6927d64
 
 from   skimage               import data
 from   skimage.util          import img_as_float
@@ -54,17 +49,11 @@
         raise ValueError('Given stimulus_gamma argument has neither iter nor call attribute')
     # Now load the images...
     ims = filenames if hasattr(filenames, '__iter__') else [filenames]
-<<<<<<< HEAD
-    ims = [img_as_float(data.load(im) if isinstance(im, basestring) else im) for im in ims]
-    ims = [np.mean(im, axis=2) if len(im.shape) > 2 else im for im in ims]
+    ims = [(img_as_float(data.load(im)) if isinstance(im, basestring) else im) for im in ims]
+    ims = [stimulus_gamma(np.mean(im, axis=2) if len(im.shape) > 2 else im)    for im in ims]
     # If the stimulus images are different sizes, this will be an array with
     # dtype=object. Otherwise it will be normal
-    return {'stimulus_images': np.asarray(ims)}
-=======
-    ims = [(img_as_float(data.load(im)) if isinstance(im, basestring) else im) for im in ims]
-    ims = [stimulus_gamma(np.mean(im, axis=2) if len(im.shape) > 2 else im)    for im in ims]
-    return {'stimulus_images': ims, 'stimulus_gamma':  stimulus_gamma}
->>>>>>> d6927d64
+    return {'stimulus_images': np.asarray(ims), 'stimulus_gamma':  stimulus_gamma}
 
 def image_apply_aperture(im, radius, center=None, fill_value=0.5, edge_width=10, crop=True):
     '''
