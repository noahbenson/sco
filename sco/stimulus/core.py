####################################################################################################
# stimulus/core.py
# The stimulus module of the standard cortical observer; core definitions and checks.
# By Noah C. Benson

import numpy                 as     np
from   scipy                 import ndimage    as ndi
from   scipy.interpolate     import (RectBivariateSpline, interp1d)

from   skimage               import data
from   skimage.util          import img_as_float

from   ..core                import calculates

import warnings

warnings.filterwarnings('ignore', category=UserWarning, message='.*From scipy 0.13.0.*')

@calculates()
def calc_stimulus_default_parameters(stimulus_image_filenames=None,
                                     stimulus_images=None,
                                     stimulus_edge_value=0.5,
                                     stimulus_aperture_edge_width=None,
                                     stimulus_pixels_per_degree=24,
                                     normalized_stimulus_aperture=None,
                                     normalized_pixels_per_degree=None,
                                     max_eccentricity=None):
    '''
    calc_stimulus_default_parameters() is a calculator that expects no particular options, but
    fills in several options if not given. These fall into two categories; first, some options
    are given default values if not provided:
      * stimulus_edge_value is set to 0.5
      * stimulus_pixels_per_degree is set to 24 if not provided
      * stimulus_aperture_edge_width is set to normalized_pixels_per_degree
    Other options are dependent on each other:
      * normalized_stimulus_aperture
      * normalized_pixels_per_degree
      * max_eccentricity
    If all three of these are provided (and not None) then they are left as is; if two are given
    then the last is set to obey the equation
     max_eccentricity * normalized_pixels_per_degree == normalized_stimulus_aperture.
    If one or zero of them is given, then the minimum number of following defaults are used, with
    the remaining value filled in as soon as two of the three values has been assigned:
      * max_eccentricity = 12
      * normalized_pixels_per_degree = 15
    Finally, the parameter stimulus_images is required so that all values can be coerced to arrays
    the appropriate size if necessary.
    '''
    mxe = max_eccentricity
    d2p = normalized_pixels_per_degree
    asz = normalized_stimulus_aperture
<<<<<<< HEAD
    # We need either stimulus_image_filenames or stimulus_images to be defined.
    if stimulus_image_filenames is None:
        assert stimulus_images is not None, "If stimulus_image_filenames is not defined, stimulus_images must be!"
=======
    if stimulus_image_filenames is None and stimulus_images is None:
        raise ValueError('Either stimulus_image_filenames or stimulus_images must be given!')
    elif stimulus_image_filenames is None:
>>>>>>> 2192ab1f
        n = len(stimulus_images)
    else:
        n = len(stimulus_image_filenames)
    # First, fill out lengths:
    if hasattr(mxe, '__iter__'):
        if len(mxe) != n:
            raise ValueError('len(max_eccentricity) != len(stimulus_images)')
    else:
        mxe = [mxe for i in range(n)]
    if hasattr(d2p, '__iter__'):
        if len(d2p) != n:
            raise ValueError('len(normalized_pixels_per_degree) != len(stimulus_images)')
    else:
        d2p = [d2p for i in range(n)]
    if hasattr(asz, '__iter__'):
        if len(asz) != n:
            raise ValueError('len(normalized_stimulus_aperture) != len(stimulus_images)')
    else:
        asz = [asz for i in range(n)]
    if hasattr(stimulus_edge_value, '__iter__'):
        if len(stimulus_edge_value) != n:
            raise ValueError('len(stimulus_edge_value) != len(stimulus_images)')
    else:
        stimulus_edge_value = [stimulus_edge_value for i in range(n)]
    if hasattr(stimulus_pixels_per_degree, '__iter__'):
        if len(stimulus_pixels_per_degree) != n:
            raise ValueError('len(stimulus_pixels_per_degree) != len(stimulus_images)')
    else:
        stimulus_pixels_per_degree = [stimulus_pixels_per_degree for i in range(n)]
    if hasattr(stimulus_aperture_edge_width, '__iter__'):
        if len(stimulus_aperture_edge_width) != n:
            raise ValueError('len(stimulus_aperture_edge_width) != len(stimulus_images)')
    else:
<<<<<<< HEAD
        stimulus_aperture_edge_width = [stimulus_aperture_edge_width
                                        for i in range(n)]
=======
        stimulus_aperture_edge_width = [stimulus_aperture_edge_width for i in range(n)]
>>>>>>> 2192ab1f
    # Now fix the params that depend on each other:
    (mxe, d2p, asz) = [[None if x == 0 else x for x in xx] for xx in [mxe, d2p, asz]]
    mxe = [m     if m is not None           else \
           12    if d is None or a is None  else \
           a/d
           for (m,d,a) in zip(mxe,d2p,asz)]
    d2p = [d     if d is not None           else \
           15    if a is None               else \
           a/m
           for (m,d,a) in zip(mxe,d2p,asz)]
    asz = [a     if a is not None           else \
           m*d
           for (m,d,a) in zip(mxe,d2p,asz)]
    # And fix the aperture edge if needed:
    stimulus_aperture_edge_width = [d if ew is None else ew
                                    for (ew,d) in zip(stimulus_aperture_edge_width,d2p)]
    # And return all of them as arrays:
    return {'stimulus_edge_value':          np.asarray(stimulus_edge_value),
            'stimulus_pixels_per_degree':   np.asarray(stimulus_pixels_per_degree),
            'stimulus_aperture_edge_width': np.asarray(stimulus_aperture_edge_width),
            'normalized_stimulus_aperture': np.asarray(asz),
            'normalized_pixels_per_degree': np.asarray(d2p),
            'max_eccentricity':             np.asarray(mxe),
<<<<<<< HEAD
            'stimulus_images':              np.asarray(stimulus_images),
            'stimulus_image_filenames':     np.asarray(stimulus_image_filenames)}

=======
            'stimulus_images':              stimulus_images,
            'stimulus_image_filenames':     stimulus_image_filenames}
>>>>>>> 2192ab1f

@calculates('stimulus_images', filenames='stimulus_image_filenames')
def import_stimulus_images(filenames, stimulus_images=None, stimulus_gamma=None):
    '''
    import_stimulus_images is a calculator that expects the 'stimulus_image_filenames' value and 
    converts this, which it expects to be a list of image filenames (potentially containing 
    pre-loaded image matrices), into a list of images loaded from those filenames. It provides
    this list as 'stimulus_images'.
    The optional argument stimulus_gamma may also be passed to this function; if stimulus_gamma
    is given, then it must be one of:
      * an (n x 2) or (2 x n) matrix such that is equivalent to (potentially after transposition)
        a matrix of (x,y) values where x is the input gamma and y is the corrected gamma.
      * a vector of corrected gamma values; if the vector u is of length n, then this is equivalent
        to passing a matrix in which the y-values are the elements of u and the x-values are evenly
        spaced values that cover the interval [0,1]; accordingly there must be at least 2 elements.
      * a function that accepts a number between 0 and 1 and returns the corrected gamma.
    This function supples the stimulus_gamma back as a function that interpolates the numbers if
    numbers are given instead of a function.
    '''
    # First, setup the stimulus_gamma correction:
    if stimulus_gamma is None:
        stimulus_gamma = lambda x: x
    elif hasattr(stimulus_gamma, '__iter__'):
        vals = np.array(stimulus_gamma)
        if len(vals.shape) > 2:
            raise ValueError('stimulus_gamma must be 1D or 2D array')
        if len(vals.shape) == 1:
            n = float(vals.shape[0] - 1)
            vals = np.asarray([[float(i)/n for i in range(vals.shape[0])], vals])
        # Okay, assume here that vals is nx2 or 2xn
        if vals.shape[1] != 2: vals = vals.T
        # and interpolate these
        stimulus_gamma = interp1d(vals[:,0], vals[:,1], kind='cubic')
    elif not hasattr(stimulus_gamma, '__call__'):
        raise ValueError('Given stimulus_gamma argument has neither iter nor call attribute')
    # Now load the images...
    if stimulus_images is not None:
        ims = [img_as_float(im) for im in stimulus_images]
    else:
        ims = filenames if hasattr(filenames, '__iter__') else [filenames]
        ims = [(img_as_float(data.load(im)) if isinstance(im, basestring) else im) for im in ims]
    ims = [stimulus_gamma(np.mean(im, axis=2) if len(im.shape) > 2 else im)    for im in ims]
    # If the stimulus images are different sizes, this will be an array with
    # dtype=object. Otherwise it will be normal
    return {'stimulus_images': np.asarray(ims), 'stimulus_gamma':  stimulus_gamma}

def image_apply_aperture(im, radius, center=None, fill_value=0.5, edge_width=10, crop=True):
    '''
    image_apply_aperture(im, rad) yields an image that has been given a circular aperture centered
    at the middle of the image im with the given radius rad in pixels. The following options may be
    given:
      * fill_value (default 0.5) gives the value filled in outside of the aperture
      * crop (default True) indicates whether the image should be cropped after the aperture is
        applied; possible values are a tuple (r,c) indicating the desired size of the resulting
        image; an integer r, equivalent to (r,r); or True, in which case the image is cropped such
        that it just holds the entire aperture (including any smoothed edge).
      * edge_width (default 10) gives the number of pixels over which the aperture should be
        smoothly extended; 0 gives a hard edge, otherwise a half-cosine smoothing is used.
      * center (default None) gives the center of the aperture as a (row, column) value; None uses
        the center of the image.
    '''
    im = np.asarray(im)
    # First, figure out the final image size
    crop = 2*(radius + edge_width) if crop is True else crop
    final_sz = crop if isinstance(crop, (tuple, list)) else (crop, crop)
    final_sz = [int(round(x)) for x in final_sz]
    final_im = np.full(final_sz, fill_value)
    # figure out the centers
    center       = (0.5*im.shape[0],       0.5*im.shape[1])       if center is None else center
    final_center = (0.5*final_im.shape[0], 0.5*final_im.shape[1])
    # we may have to interpolate pixels, so setup the interpolation; (0,0) in the lower-left:
    interp = RectBivariateSpline(range(im.shape[0]), range(im.shape[1]), im)
    # prepare to interpolate: find the row/col values for the pixels into which we interpolate
    rad2 = radius**2
    erad2 = (radius + edge_width)**2
    final_xy = [(x,y)
                for x in range(final_im.shape[0]) for xx in [(x - final_center[0])**2]
                for y in range(final_im.shape[1]) for yy in [(y - final_center[1])**2]
                if xx + yy <= erad2]
    f2i = float(2 * radius) / float(final_sz[0])
    image_xy = [(x,y)
                for xy in final_xy
                for (dx,dy) in [(xy[0] - final_center[0], xy[1] - final_center[1])]
                for (x,y) in [(dx*f2i + center[0], dy*f2i + center[1])]]
    final_xy = np.transpose(final_xy)
    image_xy = np.transpose(image_xy)
    # pull the interpolated values out of the interp structure:
    z = interp(image_xy[0], image_xy[1], grid=False)
    # and put these values into the final image
    for ((x,y),z) in zip(final_xy.T, z): final_im[x,y] = z
    # now, take care of the edge
    if edge_width is 0: return final_im
    for r in range(final_im.shape[0]):
        for c in range(final_im.shape[1]):
            r0 = float(r) - final_center[0]
            c0 = float(c) - final_center[1]
            d0 = r0*r0 + c0*c0
            if d0 > rad2 and d0 <= erad2:
                d0 = np.sqrt(d0) - radius
                w = 0.5*(1.0 + np.cos(d0 * np.pi / edge_width))
                final_im[r,c] = w*final_im[r,c] + (1.0 - w)*fill_value
    # That's it!
    return final_im


@calculates('normalized_stimulus_images',
            imgs='stimulus_images',
            edge_val='stimulus_edge_value',
            deg2px='stimulus_pixels_per_degree',
            normsz='normalized_stimulus_aperture',
            normdeg2px='normalized_pixels_per_degree',
            edge_width='stimulus_aperture_edge_width')
def calc_normalized_stimulus_images(imgs, edge_val, deg2px, normsz, normdeg2px, edge_width):
    '''
    calc_normalized_stimulus_images is a calculator that expects the 'stimulus_images' key from the
    calculation data pool and provides the value 'normalized_stimulus_images', which will be a set
    of images normalized to a particular size and resolution.
    The following arguments may be provided to the resulting calculator, and must be provided if the
    calc_stimulus_default_parameters calculator does not appear prior to this calculator in a calc
    chain:
      * stimulus_edge_value (0.5), the value outside the projected stimulus.
      * stimulus_pixels_per_degree (24), the pixels per degree for the stimulus (may be a list)
      * normalized_stimulus_aperture (150), the radius (in pixels) of the aperture to apply after
        each image has been normalized
      * normalized_pixels_per_degree (15), the number of pixels per degree in the normralized image
    '''
    # Zoom each image so that the pixels per degree is right:
    imgs = [ndi.zoom(im, (float(nd2p)/float(d2p)), cval=ev)
            for (im, d2p, nd2p, ev) in zip(imgs, deg2px, normdeg2px, edge_val)]
    # Then apply the aperture
    imgs = [image_apply_aperture(im, rad, fill_value=ev, edge_width=ew)
            for (im, rad, ev, ew) in zip(imgs, normsz, edge_val, edge_width)]
    # That's it! Make it an array because those are easier and we know every image will be the same size.
    return {'normalized_stimulus_images': np.asarray(imgs)}<|MERGE_RESOLUTION|>--- conflicted
+++ resolved
@@ -49,15 +49,9 @@
     mxe = max_eccentricity
     d2p = normalized_pixels_per_degree
     asz = normalized_stimulus_aperture
-<<<<<<< HEAD
-    # We need either stimulus_image_filenames or stimulus_images to be defined.
-    if stimulus_image_filenames is None:
-        assert stimulus_images is not None, "If stimulus_image_filenames is not defined, stimulus_images must be!"
-=======
     if stimulus_image_filenames is None and stimulus_images is None:
         raise ValueError('Either stimulus_image_filenames or stimulus_images must be given!')
     elif stimulus_image_filenames is None:
->>>>>>> 2192ab1f
         n = len(stimulus_images)
     else:
         n = len(stimulus_image_filenames)
@@ -91,12 +85,7 @@
         if len(stimulus_aperture_edge_width) != n:
             raise ValueError('len(stimulus_aperture_edge_width) != len(stimulus_images)')
     else:
-<<<<<<< HEAD
-        stimulus_aperture_edge_width = [stimulus_aperture_edge_width
-                                        for i in range(n)]
-=======
         stimulus_aperture_edge_width = [stimulus_aperture_edge_width for i in range(n)]
->>>>>>> 2192ab1f
     # Now fix the params that depend on each other:
     (mxe, d2p, asz) = [[None if x == 0 else x for x in xx] for xx in [mxe, d2p, asz]]
     mxe = [m     if m is not None           else \
@@ -120,14 +109,8 @@
             'normalized_stimulus_aperture': np.asarray(asz),
             'normalized_pixels_per_degree': np.asarray(d2p),
             'max_eccentricity':             np.asarray(mxe),
-<<<<<<< HEAD
             'stimulus_images':              np.asarray(stimulus_images),
             'stimulus_image_filenames':     np.asarray(stimulus_image_filenames)}
-
-=======
-            'stimulus_images':              stimulus_images,
-            'stimulus_image_filenames':     stimulus_image_filenames}
->>>>>>> 2192ab1f
 
 @calculates('stimulus_images', filenames='stimulus_image_filenames')
 def import_stimulus_images(filenames, stimulus_images=None, stimulus_gamma=None):
